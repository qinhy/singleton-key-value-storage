--- conflicted
+++ resolved
@@ -26,22 +26,6 @@
 sqlite_back = True
 aws_dynamo = try_if_error(lambda:__import__('boto3')) is None
 mongo_back = try_if_error(lambda:__import__('pymongo')) is None
-
-
-class KeysHistoryController:
-    def __init__(self, controller):
-        self.controller:SingletonStorageController = controller    
-    
-    def _str2base64(self,key: str):
-        return base64.b64encode(key.encode())
-
-    def reset(self):
-        self.controller.set('_History:',{})
-    def set_history(self,key: str, result):
-        self.controller.set(f'_History:{self._str2base64(key)}',{'result':result})
-    def get_history(self,key: str):
-        self.controller.get(f'_History:{self._str2base64(key)}')['result']
-
 
 class SingletonStorageController:
     def __init__(self, model):
@@ -480,7 +464,6 @@
 
             return matched_keys
 
-<<<<<<< HEAD
 # from azure.data.tables import TableServiceClient
 
 # class SingletonAzureTableStorage:
@@ -495,16 +478,40 @@
 #             cls._instance.table_client = cls._instance.table_service_client.get_table_client(table_name="Your_Table_Name")
 #         return cls._instance
     
-    def __new__(cls):
-        if cls._instance is None:
-            cls._instance = super(SingletonPythonDictStorage, cls).__new__(cls)
-            cls._instance.uuid = uuid.uuid4()
-            cls._instance.store = {}
-        return cls._instance
-=======
+#     def __init__(self):
+#         self.table_client = self.table_client
+
+# class SingletonAzureTableStorageController(SingletonStorageController):
+#     def __init__(self, model: SingletonAzureTableStorage):
+#         self.model:SingletonAzureTableStorage = model
+
+#     def exists(self, key: str)->bool:
+#         try:
+#             entity = self.model.table_client.get_entity(partition_key="default", row_key=key)
+#             return True
+#         except Exception as e:
+#             return False
+
+#     def set(self, key: str, value: dict):
+#         entity = {"partition_key": "default", "row_key": key, **value}
+#         self.model.table_client.upsert_entity(entity)
+
+#     def get(self, key: str)->dict:
+#         try:
+#             entity = self.model.table_client.get_entity(partition_key="default", row_key=key)
+#             return {k: v for k, v in entity.items() if k not in ["partition_key", "row_key", "Timestamp", "etag"]}
+#         except Exception as e:
+#             return None
+
+#     def delete(self, key: str):
+#         self.model.table_client.delete_entity(partition_key="default", row_key=key)
+
+#     def keys(self, pattern: str = '*')->list[str]:
+#         entities = self.model.table_client.list_entities()
+#         return [entity['row_key'] for entity in entities if fnmatch.fnmatch(entity['row_key'], pattern)]
+
 if mongo_back:
     from pymongo import MongoClient, database, collection
->>>>>>> 41f0bf93
     
     class SingletonMongoDBStorage:
         _instance = None
