--- conflicted
+++ resolved
@@ -1,9 +1,6 @@
 
 import base64
-<<<<<<< HEAD
-=======
 import re
->>>>>>> 83c4f92e
 import sqlite3
 import threading
 import queue
@@ -51,13 +48,7 @@
         self.model:object = model
         self.hist_con = KeysHistoryController(self)
 
-<<<<<<< HEAD
-    def exists(self, key: str) -> bool: 
-        return self.hist_con.get_history(key)
-        #print(f'[{self.__class__.__name__}]: not implement')
-=======
     def exists(self, key: str)->bool: print(f'[{self.__class__.__name__}]: not implement')
->>>>>>> 83c4f92e
 
     def set(self, key: str, value: dict): 
         self.hist_con.reset()
@@ -69,13 +60,7 @@
         self.hist_con.reset()
         #print(f'[{self.__class__.__name__}]: not implement')
 
-<<<<<<< HEAD
-    def keys(self, pattern: str='*') -> list[str]: 
-        return self.hist_con.get_history(pattern)
-        #print(f'[{self.__class__.__name__}]: not implement')
-=======
     def keys(self, pattern: str='*')->list[str]: print(f'[{self.__class__.__name__}]: not implement')
->>>>>>> 83c4f92e
     
     def clean(self): [self.delete(k) for k in self.keys('*')]
 
@@ -509,49 +494,12 @@
 #             cls._instance.table_client = cls._instance.table_service_client.get_table_client(table_name="Your_Table_Name")
 #         return cls._instance
     
-<<<<<<< HEAD
     def __new__(cls):
         if cls._instance is None:
             cls._instance = super(SingletonPythonDictStorage, cls).__new__(cls)
             cls._instance.uuid = uuid.uuid4()
             cls._instance.store = {}
         return cls._instance
-=======
-#     def __init__(self):
-#         self.table_client = self.table_client
-
-# class SingletonAzureTableStorageController(SingletonStorageController):
-#     def __init__(self, model: SingletonAzureTableStorage):
-#         self.model:SingletonAzureTableStorage = model
-
-#     def exists(self, key: str)->bool:
-#         try:
-#             entity = self.model.table_client.get_entity(partition_key="default", row_key=key)
-#             return True
-#         except Exception as e:
-#             return False
-
-#     def set(self, key: str, value: dict):
-#         entity = {"partition_key": "default", "row_key": key, **value}
-#         self.model.table_client.upsert_entity(entity)
-
-#     def get(self, key: str)->dict:
-#         try:
-#             entity = self.model.table_client.get_entity(partition_key="default", row_key=key)
-#             return {k: v for k, v in entity.items() if k not in ["partition_key", "row_key", "Timestamp", "etag"]}
-#         except Exception as e:
-#             return None
-
-#     def delete(self, key: str):
-#         self.model.table_client.delete_entity(partition_key="default", row_key=key)
-
-#     def keys(self, pattern: str = '*')->list[str]:
-#         entities = self.model.table_client.list_entities()
-#         return [entity['row_key'] for entity in entities if fnmatch.fnmatch(entity['row_key'], pattern)]
-
-if mongo_back:
-    from pymongo import MongoClient, database, collection
->>>>>>> 83c4f92e
     
     class SingletonMongoDBStorage:
         _instance = None
