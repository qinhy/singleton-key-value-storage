--- conflicted
+++ resolved
@@ -96,13 +96,8 @@
         obj.set_id(id).init_controller(self)
         return obj
     
-<<<<<<< HEAD
     def add_new_obj(self, obj:Model4Basic.AbstractObj, id:str=None):
         assert obj.get_id() is None
-=======
-    def add_new_obj(self, obj:Model4Basic.AbstractObj, id:str=None):        
-        if obj._id is None: raise ValueError(f'obj._id is {obj._id}, must be none')
->>>>>>> d9f79039
         id,d = obj.gen_new_id() if id is None else id, obj.model_dump_json_dict()
         self.set(id,d)
         return self._get_as_obj(id,d)
